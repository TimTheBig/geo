--- conflicted
+++ resolved
@@ -2,7 +2,6 @@
 
 ## Unreleased
 
-<<<<<<< HEAD
 - BREAKING: `Densify` and `Length` are now defined on the metric space, rather than a generic method on the geometry.
   ```
   // before
@@ -15,13 +14,9 @@
   ```
 - Add `CustomHaversine` for doing calculations on spheres with a custom radius.
   - <https://github.com/georust/geo/pull/1298>
-- Fix page location of citation for mean earth radius used in Haversine calculations
+- Docs: Fix page location of citation for mean earth radius used in Haversine calculations
   - <https://github.com/georust/geo/pull/1297>
-- Add top-level doc link for `InteriorPoint`
-=======
-- Docs: Fix page location of citation for mean earth radius used in Haversine calculations
 - Docs: Add top-level doc link for `InteriorPoint`
->>>>>>> 0c909087
 - Add Unary Union algorithm for fast union ops on adjacent / overlapping geometries
   - <https://github.com/georust/geo/pull/1246>
 - Loosen bounds on `RemoveRepeatedPoints` trait (`num_traits::FromPrimitive` isn't required)
