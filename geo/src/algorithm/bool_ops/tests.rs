<<<<<<< HEAD
use super::{BooleanOps, UnaryUnion};
use crate::{wkt, Convert, MultiPolygon, Polygon, Relate};

#[test]
fn test_unary_union() {
    let poly1: Polygon = wkt!(POLYGON((204.0 287.0,203.69670020700084 288.2213844497616,200.38308697914755 288.338793163584,204.0 287.0)));
    let poly2: Polygon = wkt!(POLYGON((210.0 290.0,204.07584923592933 288.2701221108328,212.24082541367974 285.47846008552216,210.0 290.0)));
    let poly3: Polygon = wkt!(POLYGON((211.0 292.0,202.07584923592933 288.2701221108328,212.24082541367974 285.47846008552216,210.0 290.0)));

    let polys = vec![poly1.clone(), poly2.clone(), poly3.clone()];
    let poly_union = polys.unary_union();
    assert_eq!(poly_union.0.len(), 1);

    let multi_poly_12 = MultiPolygon::new(vec![poly1.clone(), poly2.clone()]);
    let multi_poly_3 = MultiPolygon::new(vec![poly3]);
    let multi_polys = vec![multi_poly_12.clone(), multi_poly_3.clone()];
    let multi_poly_union = multi_polys.unary_union();
    assert_eq!(multi_poly_union.0.len(), 1);
}

#[test]
fn test_fails_on_i_overlay_1_7_4() {
    use wkt::TryFromWkt;

    let wkt_str = std::fs::read_to_string("parcels.wkt").unwrap();
    let multi_polygon = MultiPolygon::<f64>::try_from_wkt_str(&wkt_str).unwrap();
    assert_eq!(multi_polygon.0.len(), 39490);
    let unioned = multi_polygon.unary_union();
    assert_eq!(unioned.0.len(), 1);
}
=======
use super::BooleanOps;
use crate::{wkt, Convert, MultiPolygon, Relate};
use wkt::ToWkt;
>>>>>>> c0776979

#[test]
fn jts_test_overlay_la_1() {
    // From TestOverlayLA.xml test case with description "mLmA - A and B complex, overlapping and touching #1"
    let a: MultiPolygon<f64> = wkt!(MULTIPOLYGON(
        (
            (60 260, 60 120, 220 120, 220 260, 60 260),
            (80 240, 80 140, 200 140, 200 240, 80 240)
        ),
        (
          (100 220, 100 160, 180 160, 180 220, 100 220),
           (120 200, 120 180, 160 180, 160 200, 120 200)
        )
    ))
    .convert();
    let b = wkt!(MULTILINESTRING(
        (40 260, 240 260, 240 240, 40 240, 40 220, 240 220),
        (120 300, 120 80, 140 80, 140 300, 140 80, 120 80, 120 320)
    ))
    .convert();
    let actual = a.clip(&b, false);

    // This corresponds to the "intersection" output from JTS overlay
    let expected = wkt!(MULTILINESTRING(
        (220 260, 140 260),
        (140 260, 120 260),
        (120 260, 60 260),
        (200 240, 140 240),
        (140 240, 120 240),
        (120 240, 80 240),
        (180 220, 140 220),
        (140 220, 120 220),
        (120 220, 100 220),
        (120 200, 120 180),
        (220 240, 200 240),
        (80 240, 60 240),
        (60 220, 80 220),
        (200 220, 220 220),
        (120 260, 120 240),
        (120 220, 120 200),
        (120 180, 120 160),
        (120 140, 120 120),
        (140 120, 140 140),
        (140 160, 140 180),
        (140 200, 140 220),
        (140 240, 140 260)
    ))
    .convert();

    let im = actual.relate(&expected);
    assert!(
        im.is_equal_topo(),
        "actual: {:#?}, expected: {:#?}",
        actual.wkt_string(),
        expected.wkt_string()
    );
}

mod gh_issues {
    use super::super::{BooleanOps, OpType};
    use crate::{geometry::*, wkt};

    #[test]
    fn gh_issue_867() {
        let p1 = wkt!(POLYGON((
            17.724912058920285 - 16.37118892052372,
            18.06452454246989 - 17.693907532504,
            19.09389292605319 - 17.924001641855178,
            17.724912058920285 - 16.37118892052372
        )));
        let p2 = wkt!(POLYGON((
            17.576085274796423 - 15.791540153598898,
            17.19432983818328 - 17.499393422066746,
            18.06452454246989 - 17.693907532504,
            17.576085274796423 - 15.791540153598898
        )));
        _ = p1.intersection(&p2);
        // The goal is just to get here without panic
    }

    #[test]
    fn gh_issue_885() {
        let polygon_x: Polygon<f32> = wkt!(POLYGON((8055.658 7977.5537,8010.734 7999.9697,8032.9717 8044.537,8077.896 8022.121,8055.658 7977.5537)));
        let polygon_y: Polygon<f32> = wkt!(POLYGON((8055.805 7977.847,8010.871 8000.2676,8033.105 8044.8286,8078.039 8022.408,8055.805 7977.847)));
        _ = polygon_x.union(&polygon_y);
        _ = polygon_x.intersection(&polygon_y);
        // The goal is just to get here without panic
    }

    mod gh_issue_913 {
        use super::*;

        // https://github.com/georust/geo/issues/913
        #[test]
        fn original_repor() {
            let p1: MultiPolygon<f32> =
                wkt!(MULTIPOLYGON(((140.5 62.24,140.07 62.34,136.94 63.05,140.5 62.24))));
            let p2: MultiPolygon<f32> =
                wkt!(MULTIPOLYGON(((142.5 61.44,142.06 61.55,140.07 62.34,142.5 61.44))));

            let intersection = p2.intersection(&p1);
            _ = p1.difference(&intersection);
            // The goal is just to get here without panic
        }

        // https://github.com/georust/geo/issues/913#issuecomment-1266404475
        #[test]
        fn test_geo() {
            use crate::*;

            let pg1 = wkt!(POLYGON((367.679 302.785,146.985 90.13,235.63 197.771,222.764 233.747,200.38180602615253 288.3378373783007,207.575 288.205,367.679 302.785)));
            let pg2 = wkt!(POLYGON((367.679 302.785,203.351 279.952,200.373 288.338,206.73187706275607 288.2205700292493,208.489 286.233,212.24 285.478,367.679 302.785)));

            _ = pg1.union(&pg2);
            // The goal is just to get here without panic
        }

        // https://github.com/georust/geo/issues/913#issuecomment-1268214178
        #[test]
        fn test_3() {
            let p1: MultiPolygon<f32> = wkt!(MULTIPOLYGON(((142.50143 61.443245,142.05663 61.54975,140.07256 62.337814,142.50143 61.443245))));
            let p2: MultiPolygon<f32> = wkt!(MULTIPOLYGON(((140.50359 62.237686,140.07256 62.337814,136.93997 63.053394,140.50359 62.237686))));
            let intersection = p1.intersection(&p2);
            _ = p1.difference(&intersection);
            // The goal is just to get here without panic
        }

        #[test]
        fn test_polygon_union2() {
            let poly1: Polygon = wkt!(POLYGON((204.0 287.0,206.69670020700084 288.2213844497616,200.38308697914755 288.338793163584,204.0 287.0)));
            let poly2: Polygon = wkt!(POLYGON((210.0 290.0,204.07584923592933 288.2701221108328,212.24082541367974 285.47846008552216,210.0 290.0)));

            _ = poly1.union(&poly2);
            // The goal is just to get here without panic
        }
    }

    mod gh_issue_976 {
        use super::*;

        // https://github.com/georust/geo/issues/976#issuecomment-1696593357
        #[test]
        fn test_with_shift() {
            let mut left: MultiPolygon<f64> = wkt!(MULTIPOLYGON(((-1. 46.,8. 46.,8. 39.,-1. 39.,-1. 46.),(2. 45.,7. 45.,7. 44.,5. 42.,5. 41.,0. 43.,2. 45.))));
            let mut right: MultiPolygon<f64> = wkt!(MULTIPOLYGON(((0. 42.,6. 44.,4. 40.,0. 42.))));
            let shift = |c: Coord| Coord {
                x: c.x + 931230.,
                y: c.y + 412600.,
            };
            use crate::MapCoordsInPlace;
            left.map_coords_in_place(shift);
            right.map_coords_in_place(shift);
            for _i in 0..10 {
                // println!("{} ", i);
                left.difference(&right);
            }
            // The goal is just to get here without panic
        }
    }

    // https://github.com/georust/geo/issues/1064
    #[test]
    fn gh_issue_1064() {
        let a: Polygon = wkt!(POLYGON ((709799.9999999999 4535330.115932672, 709800.0000000001 4535889.8772568945, 709800.0057476197 4535889.994252375, 709800.1227431173 4535890.000000001, 710109.8788852151 4535889.999999996, 710109.994510683 4535889.99439513, 710110.0025226776 4535889.878911494, 710119.9974094903 4535410.124344491, 710119.9939843 4535410.005891683, 710119.8756285358 4535410.000000003, 710050.1240139506 4535410.000000003, 710050.0040320279 4535410.005955433, 710049.9539423736 4535410.115144073, 710038.1683017325 4535439.579245671, 710037.9601922985 4535440.0325333765, 710037.7079566419 4535440.462831489, 710037.4141048047 4535440.865858022, 710037.0815609565 4535441.237602393, 710036.7136342974 4535441.57436531, 710036.3139861295 4535441.872795589, 710035.8865934211 4535442.129923492, 710035.4357092284 4535442.343190307, 710034.9658203793 4535442.510473766, 710034.4816028172 4535442.6301092245, 710033.9878750739 4535442.7009061435, 710033.489550319 4535442.722160025, 710032.9915874689 4535442.6936593605, 710032.4989418354 4535442.615687774, 710032.016515821 4535442.48902117, 710031.54911013 4535442.314920021, 710031.1013759954 4535442.095116852, 710030.6777688961 4535441.831798956, 710030.2825042206 4535441.527586658, 710029.9195153153 4535441.185507218, 710029.5924143443 4535440.808964732, 710029.3044563448 4535440.401706239, 710029.0585068383 4535439.967784446, 710028.8570133082 4535439.511517367, 710028.701980853 4535439.037445406, 710028.5949522265 4535438.550286128, 710028.536992489 4535438.05488734, 710020.008429941 4535310.126449097, 710019.9938185212 4535310.0024022255, 710019.9208325277 4535309.901040657, 709980.0772727348 4535260.096590921, 709979.9987806884 4535260.007853539, 709979.8970781134 4535260.068614591, 709920.1022372885 4535299.931841814, 709920.0058878824 4535300.003151096, 709920.0000000001 4535300.122873942, 709920.0000000002 4535324.451138855, 709919.9762868701 4535324.937522437, 709919.9053724057 4535325.419292543, 709919.7879292492 4535325.891879465, 709919.6250713767 4535326.350800604, 709919.4183435373 4535326.7917029755, 709919.1697065973 4535327.210404501, 709918.8815189389 4535327.602933702, 709918.5565140966 4535327.965567328, 709918.1977748218 4535328.294865718, 709917.8087038476 4535328.5877053905, 709917.3929916087 4535328.841308688, 709916.9545812428 4535329.053270123, 709916.497631181 4535329.221579175, 709916.0264757108 4535329.344639407, 709915.5455838591 4535329.421283546, 709915.059517008 4535329.450784619, 709914.5728856224 4535329.43286279, 709914.0903055237 4535329.367688051, 709913.6163541072 4535329.255878603, 709913.1555269207 4535329.098494996, 709912.7121950255 4535328.89703004, 709912.2905635366 4535328.653394689, 709911.8946317348 4535328.369899881, 709911.5281551343 4535328.049234638, 709911.1946098561 4535327.694440548, 709910.8971596619 4535327.308882924, 709910.638625942 4535326.896218885, 709910.4214609532 4535326.460362643, 709910.2477245614 4535326.005448406, 709910.119064699 4535325.53579115, 709900.0266965557 4535280.120134492, 709899.9954816136 4535280.006411615, 709899.8778852832 4535280.015264336, 709820.1219250998 4535289.984759362, 709820.0038570677 4535290.005451573, 709819.9450491015 4535290.109901799, 709800.0518466672 4535329.896306664, 709800.0053207672 4535330.001256061, 709799.9999999999 4535330.115932672)));
        let b: Polygon = wkt!(POLYGON ((709800. 4600020., 809759.9999999993 4600020., 809759.9999999987 4500000., 709800.0000000003 4500000., 709800. 4590240., 709800. 4600020.)));

        _ = a.boolean_op(&b, OpType::Intersection);
        // The goal is just to get here without panic
    }

    // https://github.com/georust/geo/issues/1103
    #[test]
    fn gh_issue_1103() {
        let polygons: [Polygon<f32>; 4] = [
            wkt!(POLYGON((
                3.3493652 - 55.80127,
                171.22443 - 300.,
                291.84164 - 300.,
                46.650635 - 30.80127,
                3.3493652 - 55.80127
            ))),
            wkt!(POLYGON((46.650635 -30.80127,291.84164 -300.,300. -228.34003,-3.3493652 55.80127,46.650635 -30.80127))),
            wkt!(POLYGON((-46.650635 30.80127,195.83728 -300.,300. -228.34003,-3.3493652 55.80127,-46.650635 30.80127))),
            wkt!(POLYGON((3.3493652 -55.80127,171.22443 -300.,195.83728 -300.,-46.650635 30.80127,3.3493652 -55.80127))),
        ];

        let mut multi: MultiPolygon<f32> = MultiPolygon::new(Vec::new());
        for poly in polygons {
            multi = multi.union(&MultiPolygon::new(vec![poly]));
        }
        // The goal is just to get here without panic
    }

    mod gh_issue_1174 {
        use super::*;

        // https://github.com/georust/geo/issues/1174
        #[test]
        fn issue_description() {
            // TODO: CLIP implementation
            // Also, brace yourself for annoyingly formatted test data from the GH issue
        }

        // https://github.com/georust/geo/issues/1174#issuecomment-2110782797
        #[test]
        fn test_2() {
            let poly1 = wkt!(POLYGON((-10339459.518507583 3672178.7824083967,-10172502.686420029 3169028.9498966974,-10002503.513328442 3498113.19617442,-10339459.518507583 3672178.7824083967)));
            let poly2 = wkt!(POLYGON((-10644125.090349106 3510000.058398463,-10010375.27222986 3502179.60931681,-10018249.493188547 3506247.294314978,-10018249.49318854 3506247.294314993,-10320063.446714956 3765929.7827082784,-10644125.090349106 3510000.058398463)));
            _ = poly2.union(&poly1);
            // The goal is just to get here without panic
        }
    }

    // https://github.com/georust/geo/issues/1189
    #[test]
    fn gh_issue_1189() {
        let mutipolygon = wkt!(MULTIPOLYGON(((-842.8114919816321 -1593.246948876771,-250.74147790864794 -1277.405012942043,-107.7221679586994 -1437.4340368172966,548.266741952783 -851.1711267623472,1324.5108343844536 -437.08084844385627,1223.4931768687463 -247.7154757616648,1411.99111985414 -79.25324884855956,721.4329328584276 693.4350869619186,383.16901237055976 1327.5368365314368,228.479378920974 1245.0170801910524,79.25324884855956 1411.99111985414,-605.2045801730624 800.285292836034,-1784.1533139955259 171.37073609852212,-842.8114919816321 -1593.246948876771))));
        let p = wkt!(POLYGON((-842.8114919816321 -1593.246948876771,-1784.1533139955259 171.37073609852212,383.16901237055976 1327.5368365314368,1324.5108343844536 -437.08084844385627,-842.8114919816321 -1593.246948876771)));
        mutipolygon.union(&p);
        // The goal is just to get here without panic
    }

    // https://github.com/georust/geo/issues/1193
    #[test]
    fn gh_issue_1193() {
        let a: MultiPolygon<f32> = wkt!(MULTIPOLYGON(
            ((
                -19.064932 - 6.57369,
                -19.458324 - 3.6231885,
                -22.058823 - 3.6231885,
                -19.064932 - 6.57369
            )),
            ((
                -14.705882 - 10.869565,
                -14.705882 - 7.649791,
                -17.60358 - 8.013862,
                -14.705882 - 10.869565
            ))
        ));
        let b: MultiPolygon<f32> = wkt!(MULTIPOLYGON(
            ((
                -18.852 - 8.170715,
                -16.761898 - 24.659603,
                43.387707 - 16.298937,
                26.434301 - 2.4808762,
                -18.852 - 8.170715
            ))
        ));
        let c = a.difference(&b);

        // Note the GH issue expected length 1, because `b` occludes the second polygon in `a`, but it's not a total occlusion - there is a tiny sliver left.
        // I haven't investigated, but I'm going to assume this is a bug in the input data/expectations rather than the algorithm
        // assert_eq!(c.0.len(), 1);

        // this "expected" value and everything following is just provided to investigate that sliver.
        // It wasn't part of the test originally provided.
        let expected_c = wkt!(MULTIPOLYGON(
            ((
                -22.058823 - 3.623188,
                -19.458324 - 3.623188,
                -19.064932 - 6.57369,
                -22.058823 - 3.623188
            )),
            ((
                -17.60358 - 8.013862,
                -14.705883 - 7.649791,
                -14.705883 - 7.6497912,
                -17.60358 - 8.013863,
                -17.60358 - 8.013862
            ))
        ));
        assert_eq!(c, expected_c);
        assert_eq!(c.0.len(), 2);
        assert!(crate::Area::unsigned_area(&c.0[1]) < 1e-5);
        // The goal is just to get here without panic
    }
}<|MERGE_RESOLUTION|>--- conflicted
+++ resolved
@@ -1,6 +1,6 @@
-<<<<<<< HEAD
 use super::{BooleanOps, UnaryUnion};
 use crate::{wkt, Convert, MultiPolygon, Polygon, Relate};
+use wkt::ToWkt;
 
 #[test]
 fn test_unary_union() {
@@ -27,13 +27,14 @@
     let multi_polygon = MultiPolygon::<f64>::try_from_wkt_str(&wkt_str).unwrap();
     assert_eq!(multi_polygon.0.len(), 39490);
     let unioned = multi_polygon.unary_union();
-    assert_eq!(unioned.0.len(), 1);
+
+    std::fs::write(
+        "parcels_unioned_i_overlay_1.8.2.wkt",
+        unioned.wkt_string().as_bytes(),
+    )
+    .unwrap();
+    assert_eq!(unioned.0.len(), 3541);
 }
-=======
-use super::BooleanOps;
-use crate::{wkt, Convert, MultiPolygon, Relate};
-use wkt::ToWkt;
->>>>>>> c0776979
 
 #[test]
 fn jts_test_overlay_la_1() {
