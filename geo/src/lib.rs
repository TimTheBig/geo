--- conflicted
+++ resolved
@@ -259,14 +259,22 @@
 ///     })
 /// }
 /// ```
-<<<<<<< HEAD
-pub trait GeoFloat: num_traits::Float + float_next_after::NextAfter<Self> + GeoNum {}
-impl<T> GeoFloat for T where T: num_traits::Float + float_next_after::NextAfter<Self> + GeoNum {}
-=======
-pub trait GeoFloat: num_traits::Float + num_traits::Signed + num_traits::Bounded + GeoNum {}
-impl<T> GeoFloat for T where T: num_traits::Float + num_traits::Signed + num_traits::Bounded + GeoNum
-{}
->>>>>>> 8b701a11
+pub trait GeoFloat:
+    GeoNum
+    + num_traits::Float
+    + num_traits::Signed
+    + num_traits::Bounded
+    + float_next_after::NextAfter<Self>
+{
+}
+impl<T> GeoFloat for T where
+    T: GeoNum
+        + num_traits::Float
+        + num_traits::Signed
+        + num_traits::Bounded
+        + float_next_after::NextAfter<Self>
+{
+}
 
 pub trait GeoNum: CoordNum + HasKernel {}
 impl<T> GeoNum for T where T: CoordNum + HasKernel {}